"""
Training Procedure:

Input: image projected onto sphere
Layers: SO(3) Conv, SO(3) activations, SO(2) conv
Output: prob distribution over SO(3)

Take all poses with probability above certain threshold, look at projections of 
ground truth volume at those poses, loss is sum of MSEs of those
PDB to overfit to: 6BDF (cylinder)

Inference Procedure:
For each input image, generate list of poses
Determinstic reconstruction
"""
import argparse
import e3nn
import numpy as np
import pickle
import pandas as pd
from sklearn.metrics import roc_auc_score
import torch
import torch.nn as nn
import torch.nn.functional as F
import torch.optim as optim
import torch.optim.lr_scheduler as lr_scheduler

from binary_label_metrics import BinaryLabelMetrics
import model as model
import predictor as predictor
from projection import specific_projection_pda
import so3_utils
import visualization

import time
from tqdm import tqdm

class CustomLoss(nn.Module):
    def __init__(self):
        super(CustomLoss, self).__init__()

        # with open('/home/dnori/cryo_reconstruction/ground_truth/all.pickle', 'rb') as pickle_result:
        #     self.ground_truth = pickle.load(pickle_result)
        
        # if not self.ground_truth:
        #     raise NotImplementedError("Missing ground truth data")
        
        # for i in range(len(self.ground_truth)):
        #     self.ground_truth[i] = torch.from_numpy(self.ground_truth[i])
        
        # self.mses = torch.zeros((fmaps.shape[0], fmaps.shape[1], len(self.ground_truth)))
        # # self.prob = torch.zeros((fmaps.shape[0], fmaps.shape[1], len(self.ground_truth))).cuda()
        
        # for i in range(self.mses.shape[0]):
        #     for j in range(self.mses.shape[1]):
        #         fmap = fmaps[i,j,:,:]
        #         for k in range(self.mses.shape[2]):
        #             gt = self.ground_truth[k]
        #             self.mses[i,j,k] = ((gt - fmap)*(gt-fmap)).mean()
        
        # # print("LOSS")
        # # print(torch.min(self.mses[0,0,:]))
        # # print(torch.min(self.mses[0,1,:]))
        # # print(torch.max(self.mses[0,0,:]))
        # # print(torch.max(self.mses[0,1,:]))


        # # print("MAX_MIN_mse",max(torch.min(self.mses[0,i,:]) for i in range(50)))
        # # print("MIN_MAX_mse",min(torch.max(self.mses[0,i,:]) for i in range(50)))

        # # print(torch.min(self.mses[0,2,:]))
        # self.prob = torch.exp(-.0001*self.mses*self.mses)


        # # print(torch.min(self.prob[0,0,:]))
        # # print(torch.min(self.prob[0,1,:]))
        # # print(torch.max(self.prob[0,0,:]))
        # # print(torch.max(self.prob[0,1,:]))

        # # mm = min([(i, torch.max(self.prob[0,i,:])) for i in range(50)], key=lambda x:x[1])
        # # print("MIN_MAX",mm)

        # # import matplotlib.pyplot as plt
        # # plt.hist(self.prob[0,mm[0],:].cpu().detach().numpy(), 20)
        # # plt.savefig("prob_x2.png")

        # threshold_probs = np.repeat(np.expand_dims(np.expand_dims(np.array([torch.max(self.prob[0,i,:])-0.05 for i in range(fmaps.shape[1])]), axis=1).T, axis=2), self.prob.shape[2], axis=2)

        # self.bin_mask = torch.where(self.prob > torch.from_numpy(threshold_probs), 1, 0)

        # with open("bin_mask.pickle", "wb") as f:
        #     pickle.dump(self.bin_mask, f)

        with open("bin_mask.pickle", "rb") as f:
            self.bin_mask = pickle.load(f)
            self.bin_mask = self.bin_mask.cuda()
            self.bce_weight = self.bin_mask + 9

        # min_1s = min([torch.count_nonzero(self.bin_mask[:,i,:]) for i in range(50)])
        # max_1s = max([torch.count_nonzero(self.bin_mask[:,i,:]) for i in range(50)])
        # print("Min1,", min_1s)
        # print("Max1,", max_1s)
        # exit()
        # print("SUM",torch.sum(self.prob[0,0,:]))

    
    def forward(self, fmap_idx, probabilities):
        p = probabilities[0].float()
        loss = torch.nn.BCELoss()
        return  loss(p, self.bin_mask[fmap_idx[0],fmap_idx[1]].float())
        # loss = 0
        # for i in range(probabilities.shape[1]):
        #     p = probabilities[0,i]
        #     mse = self.mses[fmap_idx[0], fmap_idx[1], i]
        #     loss += p * p * mse
        #     # loss += (p - self.prob[fmap_idx[0], fmap_idx[1], i])**2
        # return loss

class Encoder(nn.Module):

    def __init__(self, args):
        super().__init__()
        self.blm = BinaryLabelMetrics()

        self.featurizer = nn.Sequential(
            nn.Conv2d(1, 3, 5, 2),
            nn.ReLU(),
            nn.Conv2d(3, 5, 5, 2)
        ).cuda()

        lmax=args.lmax
        s2_fdim=args.sphere_fdim
        so3_fdim_1 = 64
        so3_fdim_2 = 16
        s2_kernel_grid = so3_utils.s2_healpix_grid(max_beta=np.inf, rec_level=2)
        so3_kernel_grid = so3_utils.so3_near_identity_grid()

        so3_kernel_grid = so3_utils.so3_near_identity_grid()
        self.layers = nn.Sequential(
            model.S2Convolution(s2_fdim, so3_fdim_1, lmax, s2_kernel_grid),
            e3nn.nn.SO3Activation(lmax, lmax, act=torch.relu, resolution=10),
            nn.BatchNorm1d(165),
            model.SO3Convolution(so3_fdim_1, 1, lmax, so3_kernel_grid),
            # e3nn.nn.SO3Activation(lmax, lmax, act=torch.relu, resolution=10),
            # model.SO3Convolution(so3_fdim_2, 1, lmax, so3_kernel_grid)
        ).cuda()

        self.projector = projector = model.Image2SphereProjector(fmap_shape=(5,125, 125), sphere_fdim=args.sphere_fdim, lmax=args.lmax)

        output_xyx = so3_utils.so3_healpix_grid(rec_level=2).cuda() #rec_level is resolution
        self.sphere_grid = output_xyx
        self.eval_wigners = so3_utils.flat_wigner(lmax, *output_xyx).transpose(0,1).cuda() # for probability calculation

    def forward(self, x):
        # x is 2D orthographic projection
        feat = self.featurizer(x.cuda())
        proj = self.projector(feat[0].cpu())[0,:,:].cuda()
        harmonics = self.layers(proj)
        probabilities = self.compute_probabilities(harmonics) #[1,4608]
        # print(type(probabilities))
        # print(probabilities.shape)
        return probabilities
    
    def compute_probabilities(self, harmonics):
        ''' compute probabilities over grid resulting from SO(3) group convolution'''
        probs = torch.matmul(harmonics, self.eval_wigners).squeeze(1)
        return nn.Sigmoid()(probs)
        # return nn.Softmax(dim=1)(probs)

    def position_to_pose(self, indices):
        # tensor of indices (N,)
        # returns tensor of size (N,3) where each index has alpha, beta, gamma
        # total depends on rec_level (resolution = 2, 4608 points, bin width = 15 degrees)
        return self.sphere_grid[:,indices]


if __name__ == "__main__":
    parser = argparse.ArgumentParser()
    parser.add_argument('--img_shape', type=int, default=512)
    parser.add_argument('--lr', type=float, default = 1e-3)
    parser.add_argument('--proj_per_img', type=int, default=50)
    parser.add_argument('--seed', type=int, default=7)
    parser.add_argument('--epochs', type=int, default=500)
    parser.add_argument('--anneal_rate', type=float, default=0.95)
    parser.add_argument('--sphere_fdim', type=int, default=64)
    parser.add_argument('--lmax', type=int, default=4)
    parser.add_argument('--harmonic_coefs', type=int, default=25)
    parser.add_argument('--clip_norm', type=float, default=1.0)
    args = parser.parse_args()
    torch.manual_seed(args.seed)

    with open('projections-clean.pickle', 'rb') as pickle_file:
        projection_dict = pickle.load(pickle_file)

    # with open('pdas.pickle', 'rb') as pickle_file:
    #     pda_dict = pickle.load(pickle_file)

    shape = (args.img_shape, args.img_shape)

    
    # input = torch.zeros((len(projection_dict.items()), args.proj_per_img, args.sphere_fdim, args.harmonic_coefs))
    fmaps = torch.zeros((len(projection_dict.items()), args.proj_per_img, args.img_shape, args.img_shape))
    # true_pdas = [] # list of pdas where each pda is (coords, densities)

    for i in range(len(projection_dict.items())):
        pdb_id, projections = list(projection_dict.items())[i]
        # true_pdas.append(pda_dict[pdb_id])
        for j in range(len(projections)):
            fmap = projections[j]
            # proj = projector(torch.from_numpy(fmap[np.newaxis, np.newaxis, : ,:]).float())[0,:,:]
            # visualization.visualize_spherical_projection(fmap, projector, j)
            # input[i, j, :, :] = proj
            fmaps[i, j, :, :] = torch.from_numpy(fmap)

    # input is shape (# of proteins, # of projections per protein, sphere_fdim, # of spherical harmonic coefs)
    # add train test split (perhaps sequence similarity split, start with random)

    # starting with very simple case - training with only one protein
    # input: a projection

    criterion = CustomLoss()
    model = Encoder(args)
    optimizer = torch.optim.Adam(model.parameters(), lr=args.lr)
    scheduler = lr_scheduler.ExponentialLR(optimizer, args.anneal_rate)
    losses = []

<<<<<<< HEAD
    for e in range(args.epochs):
        optimizer.zero_grad()
        start_time = time.time()
        model.train()
        tot_loss = 0
        true_vals = []
        pred_vals = []
        for p in range(fmaps.shape[0]):
            pvals = []
            for i in tqdm(range(40)): #input.shape[1]
                # print(f"\t\tprojection {i} epoch {e}")
                probabilities = model.forward(fmaps[p:p+1,i:i+1,:])
                pvals.append(probabilities[0].float().cpu().detach().clone().numpy())
                loss = criterion((p, i), probabilities.cuda())
                loss.backward(retain_graph=True)
                tot_loss += loss
                nn.utils.clip_grad_norm_(model.parameters(), args.clip_norm)
                # print("sum", torch.sum(criterion.bin_mask[p,i,:]), torch.sum(probabilities[0]))
            
            # if e % 20 == 0 or e == args.epochs-1:
            roc = np.mean([roc_auc_score(criterion.bin_mask[p,i].float().cpu().detach().clone().numpy(), pvals[i]) for i in range(40)])
            true_vals.extend(criterion.bin_mask[p,i].float().cpu().detach().clone().numpy().tolist())
            pred_vals.extend(pvals[i].tolist())
            print(f"Average ROC of epoch {e}: {roc}")

            if roc > 0.77:
                rounded_roc = str(round(roc, 2))
                filename = f'model_checkpoints/model_epoch_{e}_roc_{rounded_roc}.pt'
                torch.save({
                    'epoch': e,
                    'model_state_dict': model.state_dict(),
                    'optimizer_state_dict': optimizer.state_dict(),
                    'loss': loss,
                    }, filename)

                scores_df = pd.DataFrame({'label':true_vals,'score':pred_vals})
                model.blm.add_model(f'epoch_{e}', scores_df)
                model.blm.plot_roc(model_names=[f'epoch_{e}'],params={"save":True,"prefix":f"figures/epoch_{e}_{rounded_roc}_"})
                model.blm.plot(model_names=[f'epoch_{e}'],chart_types=[1,2,3,4,5],params={"save":True,"prefix":f"figures/epoch_{e}_{rounded_roc}_"})
                with open('loss_curve_data.pickle', 'wb') as handle:
                    pickle.dump(losses, handle)
                break

        optimizer.step()
        # scheduler.step()
        print(f"Loss epoch {e}: {tot_loss/40}.")
        losses.append(tot_loss/40)
        epoch_time = time.time() - start_time
        print(f"Epoch {e} running time: {epoch_time}.")


    # # validation
    # true_vals = []
    # pred_vals = []
    # for p in range(fmaps.shape[0]):
    #     pvals = []
    #     for i in tqdm(range(40,50)): #input.shape[1]
    #         probabilities = model.forward(fmaps[p:p+1,i:i+1,:])
    #         pvals.append(probabilities[0].float().cpu().detach().clone().numpy())
    
=======
    # for e in range(args.epochs):
    #     optimizer.zero_grad()
    #     start_time = time.time()
    #     model.train()
    #     tot_loss = 0
    #     true_vals = []
    #     pred_vals = []
    #     for p in range(fmaps.shape[0]):
    #         pvals = []
    #         for i in tqdm(range(40)): #input.shape[1]
    #             # print(f"\t\tprojection {i} epoch {e}")
    #             probabilities = model.forward(fmaps[p:p+1,i:i+1,:])
    #             pvals.append(probabilities[0].float().cpu().detach().clone().numpy())
    #             loss = criterion((p, i), probabilities.cuda())
    #             loss.backward(retain_graph=True)
    #             tot_loss += loss
    #             nn.utils.clip_grad_norm_(model.parameters(), args.clip_norm)
    #             # print("sum", torch.sum(criterion.bin_mask[p,i,:]), torch.sum(probabilities[0]))
            
    #     # if e % 20 == 0 or e == args.epochs-1:
    #     roc = np.mean([roc_auc_score(criterion.bin_mask[p,i].float().cpu().detach().clone().numpy(), pvals[i]) for i in range(40)])
    #     true_vals.extend(criterion.bin_mask[p,i].float().cpu().detach().clone().numpy().tolist())
    #     pred_vals.extend(pvals[i].tolist())
    #     print(f"Average ROC of epoch {e}: {roc}")

    #     if roc > 0.77:
    #         rounded_roc = str(round(roc, 2))
    #         filename = f'model_checkpoints/model_epoch_{e}_roc_{rounded_roc}.pt'
    #         torch.save({
    #             'epoch': e,
    #             'model_state_dict': model.state_dict(),
    #             'optimizer_state_dict': optimizer.state_dict(),
    #             'loss': tot_loss,
    #             }, filename)

    #         scores_df = pd.DataFrame({'label':true_vals,'score':pred_vals})
    #         model.blm.add_model(f'epoch_{e}', scores_df)
    #         model.blm.plot_roc(model_names=[f'epoch_{e}'],params={"save":True,"prefix":f"figures/epoch_{e}_{rounded_roc}_"})
    #         model.blm.plot(model_names=[f'epoch_{e}'],chart_types=[1,2,3,4,5],params={"save":True,"prefix":f"figures/epoch_{e}_{rounded_roc}_"})
    #         with open('loss_curve_data.pickle', 'wb') as handle:
    #             pickle.dump(losses, handle)
    #         break

    #     optimizer.step()
    #     # scheduler.step()
    #     print(f"Loss epoch {e}: {tot_loss/40}.")
    #     losses.append(tot_loss.item()/40)
    #     epoch_time = time.time() - start_time
    #     print(f"Epoch {e} running time: {epoch_time}.")

    checkpoint = torch.load("/home/dnori/cryo_reconstruction/model_checkpoints/model_epoch_212_roc_0.77.pt")
    model.load_state_dict(checkpoint['model_state_dict'])

    # validation
    true_vals = []
    pred_vals = []
    for p in range(fmaps.shape[0]):
        pvals = []
        for i in tqdm(range(40,50)): #input.shape[1]
            probabilities = model.forward(fmaps[p:p+1,i:i+1,:])
            pvals.append(probabilities[0].float().cpu().detach().clone().numpy())

            true_vals.extend(criterion.bin_mask[p,i].float().cpu().detach().clone().numpy().tolist())
            pred_vals.extend(pvals[i-40].tolist())

    
    scores_df = pd.DataFrame({'label':true_vals,'score':pred_vals})
    model.blm.add_model(f'val', scores_df)
    model.blm.plot_roc(model_names=[f'val'],params={"save":True,"prefix":f"figures/val_"})
    model.blm.plot(model_names=[f'val'],chart_types=[1,2,3,4,5],params={"save":True,"prefix":f"figures/val_"})
>>>>>>> f04eb283

    

    <|MERGE_RESOLUTION|>--- conflicted
+++ resolved
@@ -224,68 +224,6 @@
     scheduler = lr_scheduler.ExponentialLR(optimizer, args.anneal_rate)
     losses = []
 
-<<<<<<< HEAD
-    for e in range(args.epochs):
-        optimizer.zero_grad()
-        start_time = time.time()
-        model.train()
-        tot_loss = 0
-        true_vals = []
-        pred_vals = []
-        for p in range(fmaps.shape[0]):
-            pvals = []
-            for i in tqdm(range(40)): #input.shape[1]
-                # print(f"\t\tprojection {i} epoch {e}")
-                probabilities = model.forward(fmaps[p:p+1,i:i+1,:])
-                pvals.append(probabilities[0].float().cpu().detach().clone().numpy())
-                loss = criterion((p, i), probabilities.cuda())
-                loss.backward(retain_graph=True)
-                tot_loss += loss
-                nn.utils.clip_grad_norm_(model.parameters(), args.clip_norm)
-                # print("sum", torch.sum(criterion.bin_mask[p,i,:]), torch.sum(probabilities[0]))
-            
-            # if e % 20 == 0 or e == args.epochs-1:
-            roc = np.mean([roc_auc_score(criterion.bin_mask[p,i].float().cpu().detach().clone().numpy(), pvals[i]) for i in range(40)])
-            true_vals.extend(criterion.bin_mask[p,i].float().cpu().detach().clone().numpy().tolist())
-            pred_vals.extend(pvals[i].tolist())
-            print(f"Average ROC of epoch {e}: {roc}")
-
-            if roc > 0.77:
-                rounded_roc = str(round(roc, 2))
-                filename = f'model_checkpoints/model_epoch_{e}_roc_{rounded_roc}.pt'
-                torch.save({
-                    'epoch': e,
-                    'model_state_dict': model.state_dict(),
-                    'optimizer_state_dict': optimizer.state_dict(),
-                    'loss': loss,
-                    }, filename)
-
-                scores_df = pd.DataFrame({'label':true_vals,'score':pred_vals})
-                model.blm.add_model(f'epoch_{e}', scores_df)
-                model.blm.plot_roc(model_names=[f'epoch_{e}'],params={"save":True,"prefix":f"figures/epoch_{e}_{rounded_roc}_"})
-                model.blm.plot(model_names=[f'epoch_{e}'],chart_types=[1,2,3,4,5],params={"save":True,"prefix":f"figures/epoch_{e}_{rounded_roc}_"})
-                with open('loss_curve_data.pickle', 'wb') as handle:
-                    pickle.dump(losses, handle)
-                break
-
-        optimizer.step()
-        # scheduler.step()
-        print(f"Loss epoch {e}: {tot_loss/40}.")
-        losses.append(tot_loss/40)
-        epoch_time = time.time() - start_time
-        print(f"Epoch {e} running time: {epoch_time}.")
-
-
-    # # validation
-    # true_vals = []
-    # pred_vals = []
-    # for p in range(fmaps.shape[0]):
-    #     pvals = []
-    #     for i in tqdm(range(40,50)): #input.shape[1]
-    #         probabilities = model.forward(fmaps[p:p+1,i:i+1,:])
-    #         pvals.append(probabilities[0].float().cpu().detach().clone().numpy())
-    
-=======
     # for e in range(args.epochs):
     #     optimizer.zero_grad()
     #     start_time = time.time()
@@ -356,7 +294,6 @@
     model.blm.add_model(f'val', scores_df)
     model.blm.plot_roc(model_names=[f'val'],params={"save":True,"prefix":f"figures/val_"})
     model.blm.plot(model_names=[f'val'],chart_types=[1,2,3,4,5],params={"save":True,"prefix":f"figures/val_"})
->>>>>>> f04eb283
 
     
 
