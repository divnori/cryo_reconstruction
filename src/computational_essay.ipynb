--- conflicted
+++ resolved
@@ -107,11 +107,7 @@
   },
   {
    "cell_type": "code",
-<<<<<<< HEAD
    "execution_count": 12,
-=======
-   "execution_count": 3,
->>>>>>> 9e292a95
    "metadata": {},
    "outputs": [
     {
@@ -144,11 +140,7 @@
   },
   {
    "cell_type": "code",
-<<<<<<< HEAD
    "execution_count": 4,
-=======
-   "execution_count": 10,
->>>>>>> 2354c604d996bf71ffd8900802f0d6ef0fa17f5f
    "metadata": {},
    "outputs": [],
    "source": [
@@ -177,15 +169,7 @@
   },
   {
    "cell_type": "code",
-<<<<<<< HEAD
    "execution_count": 14,
-=======
-<<<<<<< HEAD
-   "execution_count": 5,
-=======
-   "execution_count": 11,
->>>>>>> 2354c604d996bf71ffd8900802f0d6ef0fa17f5f
->>>>>>> 9e292a95
    "metadata": {},
    "outputs": [
     {
